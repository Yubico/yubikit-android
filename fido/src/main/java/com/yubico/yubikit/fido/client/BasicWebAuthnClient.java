--- conflicted
+++ resolved
@@ -130,22 +130,6 @@
     }
 
     public BasicWebAuthnClient(Ctap2Session session) throws IOException, CommandException {
-<<<<<<< HEAD
-        this(session, Arrays.asList(
-                "hmac-secret",
-                "largeBlobKey",
-                "credBlob",
-                "credProtect",
-                "minPinLength",
-                "sign"
-        ));
-    }
-
-    public BasicWebAuthnClient(
-            Ctap2Session session,
-            List<String> extensions) throws IOException, CommandException {
-=======
->>>>>>> 6f3787c6
         this.ctap = session;
 
         Ctap2Session.InfoData info = ctap.getInfo();
