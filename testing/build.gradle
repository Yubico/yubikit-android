--- conflicted
+++ resolved
@@ -13,14 +13,10 @@
 
     api 'junit:junit:4.13.2'
 
-<<<<<<< HEAD
     implementation 'org.bouncycastle:bcpkix-jdk15to18:1.75'
-=======
-    implementation 'org.bouncycastle:bcpkix-jdk15to18:1.71'
 
     implementation 'org.hamcrest:hamcrest:2.2'
     implementation 'org.hamcrest:hamcrest-library:2.2'
 
     implementation 'com.squareup.moshi:moshi:1.14.0'
->>>>>>> be54fb17
 }