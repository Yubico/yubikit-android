/*
 * Copyright (C) 2024 Yubico.
 *
 * Licensed under the Apache License, Version 2.0 (the "License");
 * you may not use this file except in compliance with the License.
 * You may obtain a copy of the License at
 *
 *       http://www.apache.org/licenses/LICENSE-2.0
 *
 * Unless required by applicable law or agreed to in writing, software
 * distributed under the License is distributed on an "AS IS" BASIS,
 * WITHOUT WARRANTIES OR CONDITIONS OF ANY KIND, either express or implied.
 * See the License for the specific language governing permissions and
 * limitations under the License.
 */

package com.yubico.yubikit.testing;

import com.yubico.yubikit.core.Transport;
import com.yubico.yubikit.core.UsbPid;
import com.yubico.yubikit.core.YubiKeyConnection;
import com.yubico.yubikit.core.YubiKeyDevice;
import com.yubico.yubikit.core.application.ApplicationSession;
import com.yubico.yubikit.core.application.CommandException;
import com.yubico.yubikit.core.fido.FidoConnection;
import com.yubico.yubikit.core.smartcard.SmartCardConnection;
import com.yubico.yubikit.core.smartcard.scp.ScpKeyParams;
import com.yubico.yubikit.management.Capability;
import com.yubico.yubikit.management.DeviceInfo;
import com.yubico.yubikit.management.ManagementSession;
import com.yubico.yubikit.support.DeviceUtil;
import java.io.IOException;
import java.security.Security;
import javax.annotation.Nullable;
import org.bouncycastle.jce.provider.BouncyCastleProvider;

public class TestState {
  public abstract static class Builder<T extends Builder<T>> {
    protected final YubiKeyDevice device;
    @Nullable private final UsbPid usbPid;
    @Nullable private Byte scpKid = null;
    @Nullable private ReconnectDeviceCallback reconnectDeviceCallback = null;

    public abstract T getThis();

    public Builder(YubiKeyDevice device, @Nullable UsbPid usbPid) {
      this.device = device;
      this.usbPid = usbPid;
    }

    public T scpKid(@Nullable Byte scpKid) {
      this.scpKid = scpKid;
      return getThis();
    }

    public T reconnectDeviceCallback(@Nullable ReconnectDeviceCallback reconnectDeviceCallback) {
      this.reconnectDeviceCallback = reconnectDeviceCallback;
      return getThis();
    }

    public abstract TestState build() throws Throwable;
  }

  protected YubiKeyDevice currentDevice;
  protected ScpParameters scpParameters;
  @Nullable public final UsbPid usbPid;
  @Nullable public final Byte scpKid;
  @Nullable private final ReconnectDeviceCallback reconnectDeviceCallback;
  private final boolean isUsbTransport;

  protected TestState(Builder<?> builder) {
    this.currentDevice = builder.device;
    this.usbPid = builder.usbPid;
    this.scpKid = builder.scpKid;
    this.scpParameters = new ScpParameters(builder.device, this.scpKid);
    this.reconnectDeviceCallback = builder.reconnectDeviceCallback;
    this.isUsbTransport = builder.device.getTransport() == Transport.USB;

    setupJca();
  }

  private void setupJca() {
    Security.removeProvider("BC");
    Security.insertProviderAt(new BouncyCastleProvider(), 1);
  }

  public boolean isUsbTransport() {
    return isUsbTransport;
  }

  public interface StatefulDeviceCallback<S extends TestState> {
    void invoke(S state) throws Throwable;
  }

  public interface SessionCallback<T extends ApplicationSession<T>> {
    void invoke(T session) throws Throwable;
  }

  public interface StatefulSessionCallback<T extends ApplicationSession<T>, S extends TestState> {
    void invoke(T session, S state) throws Throwable;
  }

  public interface SessionCallbackT<T extends ApplicationSession<T>, R> {
    R invoke(T session) throws Throwable;
  }

  public interface ReconnectDeviceCallback {
    YubiKeyDevice invoke();
  }

  protected void reconnect() {
    if (reconnectDeviceCallback != null) {
      currentDevice = reconnectDeviceCallback.invoke();
      scpParameters = new ScpParameters(currentDevice, scpKid);
    }
  }

  public boolean isFipsCapable(DeviceInfo deviceInfo, Capability capability) {
    return deviceInfo != null && (deviceInfo.getFipsCapable() & capability.bit) == capability.bit;
  }

<<<<<<< HEAD
    // common utils
    public DeviceInfo getDeviceInfo() {
        DeviceInfo deviceInfo;
        try (YubiKeyConnection connection = openConnection()) {
            deviceInfo = DeviceUtil.readInfo(connection, usbPid);
        } catch (IOException | UnsupportedOperationException exception) {
            throw new RuntimeException("Failed to read info", exception);
        }
=======
  public boolean isFipsCapable(Capability capability) {
    return isFipsCapable(getDeviceInfo(), capability);
  }
>>>>>>> 061076d9

  public boolean isFipsApproved(Capability capability) {
    return isFipsApproved(getDeviceInfo(), capability);
  }

  public boolean isFipsApproved(DeviceInfo deviceInfo, Capability capability) {
    return deviceInfo != null && (deviceInfo.getFipsApproved() & capability.bit) == capability.bit;
  }

  // connection helpers
  protected SmartCardConnection openSmartCardConnection() throws IOException {
    if (currentDevice.supportsConnection(SmartCardConnection.class)) {
      return currentDevice.openConnection(SmartCardConnection.class);
    }
    return null;
  }

  protected YubiKeyConnection openConnection() throws IOException {
    if (currentDevice.supportsConnection(FidoConnection.class)) {
      return currentDevice.openConnection(FidoConnection.class);
    }
    if (currentDevice.supportsConnection(SmartCardConnection.class)) {
      return currentDevice.openConnection(SmartCardConnection.class);
    }
    throw new IllegalArgumentException("Device does not support FIDO or SmartCard connection");
  }

  // common utils
  public DeviceInfo getDeviceInfo() {
    DeviceInfo deviceInfo = null;
    try (YubiKeyConnection connection = openConnection()) {
      deviceInfo = DeviceUtil.readInfo(connection, usbPid);
    } catch (IOException | UnsupportedOperationException ignoredException) {
    }

    return deviceInfo;
  }

  protected ManagementSession getManagementSession(
      YubiKeyConnection connection, ScpParameters scpParameters)
      throws IOException, CommandException {
    ScpKeyParams keyParams = scpParameters != null ? scpParameters.getKeyParams() : null;
    ManagementSession session =
        (connection instanceof FidoConnection)
            ? new ManagementSession((FidoConnection) connection)
            : connection instanceof SmartCardConnection
                ? new ManagementSession((SmartCardConnection) connection, keyParams)
                : null;

    if (session == null) {
      throw new IllegalArgumentException("Connection does not support ManagementSession");
    }

    return session;
  }

  protected boolean isMpe(DeviceInfo deviceInfo) {
    if (deviceInfo == null) {
      return false;
    }
    final String name = DeviceUtil.getName(deviceInfo, null);
    return name.equals("YubiKey Bio - Multi-protocol Edition")
        || name.equals("YubiKey C Bio - Multi-protocol Edition");
  }
}<|MERGE_RESOLUTION|>--- conflicted
+++ resolved
@@ -119,20 +119,9 @@
     return deviceInfo != null && (deviceInfo.getFipsCapable() & capability.bit) == capability.bit;
   }
 
-<<<<<<< HEAD
-    // common utils
-    public DeviceInfo getDeviceInfo() {
-        DeviceInfo deviceInfo;
-        try (YubiKeyConnection connection = openConnection()) {
-            deviceInfo = DeviceUtil.readInfo(connection, usbPid);
-        } catch (IOException | UnsupportedOperationException exception) {
-            throw new RuntimeException("Failed to read info", exception);
-        }
-=======
   public boolean isFipsCapable(Capability capability) {
     return isFipsCapable(getDeviceInfo(), capability);
   }
->>>>>>> 061076d9
 
   public boolean isFipsApproved(Capability capability) {
     return isFipsApproved(getDeviceInfo(), capability);
