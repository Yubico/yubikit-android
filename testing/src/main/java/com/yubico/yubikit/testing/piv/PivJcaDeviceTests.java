--- conflicted
+++ resolved
@@ -41,7 +41,6 @@
 import java.security.cert.Certificate;
 import java.security.cert.X509Certificate;
 import java.util.Arrays;
-import java.util.Collections;
 
 import javax.security.auth.Destroyable;
 
@@ -50,11 +49,7 @@
     @SuppressWarnings("NewApi") // casting to Destroyable is supported from API 26
     public static void testImportKeys(PivSession piv) throws Exception {
         setupJca(piv);
-<<<<<<< HEAD
-        piv.authenticate(PivTestUtils.getManagementKeyType(piv), DEFAULT_MANAGEMENT_KEY);
-=======
         piv.authenticate(DEFAULT_MANAGEMENT_KEY);
->>>>>>> 36459c9d
 
         KeyStore keyStore = KeyStore.getInstance("YKPiv");
         keyStore.load(null);
@@ -122,9 +117,6 @@
 
     public static void testGenerateKeys(PivSession piv) throws Exception {
         setupJca(piv);
-<<<<<<< HEAD
-        piv.authenticate(PivTestUtils.getManagementKeyType(piv), DEFAULT_MANAGEMENT_KEY);
-=======
         generateKeys(piv);
         tearDownJca();
     }
@@ -143,7 +135,6 @@
 
     private static void generateKeys(PivSession piv) throws Exception {
         piv.authenticate(DEFAULT_MANAGEMENT_KEY);
->>>>>>> 36459c9d
 
         KeyPairGenerator ecGen = KeyPairGenerator.getInstance("YKPivEC");
         for (KeyType keyType : Arrays.asList(KeyType.ECCP256, KeyType.ECCP384, KeyType.ED25519, KeyType.X25519)) {
