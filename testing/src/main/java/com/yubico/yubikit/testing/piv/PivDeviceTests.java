/*
 * Copyright (C) 2020-2024 Yubico.
 *
 * Licensed under the Apache License, Version 2.0 (the "License");
 * you may not use this file except in compliance with the License.
 * You may obtain a copy of the License at
 *
 *       http://www.apache.org/licenses/LICENSE-2.0
 *
 * Unless required by applicable law or agreed to in writing, software
 * distributed under the License is distributed on an "AS IS" BASIS,
 * WITHOUT WARRANTIES OR CONDITIONS OF ANY KIND, either express or implied.
 * See the License for the specific language governing permissions and
 * limitations under the License.
 */
package com.yubico.yubikit.testing.piv;

import static com.yubico.yubikit.piv.PivSession.FEATURE_AES_KEY;
import static com.yubico.yubikit.testing.piv.PivTestConstants.DEFAULT_MANAGEMENT_KEY;
import static com.yubico.yubikit.testing.piv.PivTestConstants.DEFAULT_PIN;
import static com.yubico.yubikit.testing.piv.PivTestConstants.DEFAULT_PUK;

import com.yubico.yubikit.core.application.BadResponseException;
import com.yubico.yubikit.core.smartcard.ApduException;
import com.yubico.yubikit.core.smartcard.SW;
import com.yubico.yubikit.piv.InvalidPinException;
import com.yubico.yubikit.piv.PivSession;

import org.bouncycastle.util.encoders.Hex;
import org.hamcrest.CoreMatchers;
import org.hamcrest.MatcherAssert;
import org.junit.Assert;
import org.junit.Assume;
import org.slf4j.Logger;
import org.slf4j.LoggerFactory;

import java.io.IOException;

public class PivDeviceTests {

    private static final Logger logger = LoggerFactory.getLogger(PivDeviceTests.class);

    public static void testManagementKey(PivSession piv) throws BadResponseException, IOException, ApduException {
        byte[] key2 = Hex.decode("010203040102030401020304010203040102030401020304");

        ManagementKeyType managementKeyType = piv.getManagementKeyType();

        logger.debug("Authenticate with the wrong key");
        try {
<<<<<<< HEAD
            piv.authenticate(PivTestUtils.getManagementKeyType(piv), key2);
=======
            piv.authenticate(key2);
>>>>>>> 36459c9d
            Assert.fail("Authenticated with wrong key");
        } catch (ApduException e) {
            Assert.assertEquals(SW.SECURITY_CONDITION_NOT_SATISFIED, e.getSw());
        }

        logger.debug("Change management key");
<<<<<<< HEAD
        piv.authenticate(PivTestUtils.getManagementKeyType(piv), DEFAULT_MANAGEMENT_KEY);
        piv.setManagementKey(PivTestUtils.getManagementKeyType(piv), key2, false);

        logger.debug("Authenticate with the old key");
        try {
            piv.authenticate(PivTestUtils.getManagementKeyType(piv), DEFAULT_MANAGEMENT_KEY);
=======
        piv.authenticate(DEFAULT_MANAGEMENT_KEY);
        piv.setManagementKey(managementKeyType, key2, false);

        logger.debug("Authenticate with the old key");
        try {
            piv.authenticate(DEFAULT_MANAGEMENT_KEY);
>>>>>>> 36459c9d
            Assert.fail("Authenticated with wrong key");
        } catch (ApduException e) {
            Assert.assertEquals(SW.SECURITY_CONDITION_NOT_SATISFIED, e.getSw());
        }

        logger.debug("Change management key");
<<<<<<< HEAD
        piv.authenticate(PivTestUtils.getManagementKeyType(piv), key2);
        piv.setManagementKey(PivTestUtils.getManagementKeyType(piv), DEFAULT_MANAGEMENT_KEY, false);
=======
        piv.authenticate(key2);
        piv.setManagementKey(managementKeyType, DEFAULT_MANAGEMENT_KEY, false);
    }

    public static void testManagementKeyType(PivSession piv) throws BadResponseException, IOException, ApduException {
        Assume.assumeTrue("No AES key support", piv.supports(FEATURE_AES_KEY));

        ManagementKeyType managementKeyType = piv.getManagementKeyType();
        byte[] aes128Key = Hex.decode("01020304010203040102030401020304");

        logger.debug("Change management key type");
        piv.authenticate(DEFAULT_MANAGEMENT_KEY);
        piv.setManagementKey(ManagementKeyType.AES128, aes128Key, false);
        Assert.assertEquals(ManagementKeyType.AES128, piv.getManagementKeyType());

        try {
            piv.authenticate(ManagementKeyType.TDES, DEFAULT_MANAGEMENT_KEY);
            Assert.fail("Authenticated with wrong key type");
        } catch (IllegalArgumentException e) {
            // ignored
        }

        // set original management key type
        piv.authenticate(aes128Key);
        piv.setManagementKey(managementKeyType, DEFAULT_MANAGEMENT_KEY, false);
>>>>>>> 36459c9d
    }

    public static void testPin(PivSession piv) throws ApduException, InvalidPinException, IOException, BadResponseException {
        // Ensure we only try this if the default management key is set.
<<<<<<< HEAD
        piv.authenticate(PivTestUtils.getManagementKeyType(piv), DEFAULT_MANAGEMENT_KEY);
=======
        piv.authenticate(DEFAULT_MANAGEMENT_KEY);
>>>>>>> 36459c9d

        logger.debug("Verify PIN");
        char[] pin2 = "123123".toCharArray();
        piv.verifyPin(DEFAULT_PIN);
        MatcherAssert.assertThat(piv.getPinAttempts(), CoreMatchers.equalTo(3));

        logger.debug("Verify with wrong PIN");
        try {
            piv.verifyPin(pin2);
            Assert.fail("Verify with wrong PIN");
        } catch (InvalidPinException e) {
            MatcherAssert.assertThat(e.getAttemptsRemaining(), CoreMatchers.equalTo(2));
            MatcherAssert.assertThat(piv.getPinAttempts(), CoreMatchers.equalTo(2));
        }

        logger.debug("Change PIN with wrong PIN");
        try {
            piv.changePin(pin2, DEFAULT_PIN);
            Assert.fail("Change PIN with wrong PIN");
        } catch (InvalidPinException e) {
            MatcherAssert.assertThat(e.getAttemptsRemaining(), CoreMatchers.equalTo(1));
            MatcherAssert.assertThat(piv.getPinAttempts(), CoreMatchers.equalTo(1));
        }

        logger.debug("Change PIN");
        piv.changePin(DEFAULT_PIN, pin2);
        piv.verifyPin(pin2);

        logger.debug("Verify with wrong PIN");
        try {
            piv.verifyPin(DEFAULT_PIN);
            Assert.fail("Verify with wrong PIN");
        } catch (InvalidPinException e) {
            MatcherAssert.assertThat(e.getAttemptsRemaining(), CoreMatchers.equalTo(2));
            MatcherAssert.assertThat(piv.getPinAttempts(), CoreMatchers.equalTo(2));
        }

        logger.debug("Change PIN");
        piv.changePin(pin2, DEFAULT_PIN);
    }

    public static void testPuk(PivSession piv) throws ApduException, InvalidPinException, IOException, BadResponseException {
        // Ensure we only try this if the default management key is set.
<<<<<<< HEAD
        piv.authenticate(PivTestUtils.getManagementKeyType(piv), DEFAULT_MANAGEMENT_KEY);
=======
        piv.authenticate(DEFAULT_MANAGEMENT_KEY);
>>>>>>> 36459c9d

        // Change PUK
        char[] puk2 = "12341234".toCharArray();
        piv.changePuk(DEFAULT_PUK, puk2);
        piv.verifyPin(DEFAULT_PIN);

        // Block PIN
        while (piv.getPinAttempts() > 0) {
            try {
                piv.verifyPin(puk2);
            } catch (InvalidPinException e) {
                //Re-run until blocked...
            }
        }

        // Verify PIN blocked
        try {
            piv.verifyPin(DEFAULT_PIN);
        } catch (InvalidPinException e) {
            MatcherAssert.assertThat(e.getAttemptsRemaining(), CoreMatchers.equalTo(0));
            MatcherAssert.assertThat(piv.getPinAttempts(), CoreMatchers.equalTo(0));
        }

        // Try unblock with wrong PUK
        try {
            piv.unblockPin(DEFAULT_PUK, DEFAULT_PIN);
            Assert.fail("Unblock with wrong PUK");
        } catch (InvalidPinException e) {
            MatcherAssert.assertThat(e.getAttemptsRemaining(), CoreMatchers.equalTo(2));
        }

        // Unblock PIN
        piv.unblockPin(puk2, DEFAULT_PIN);

        // Try to change PUK with wrong PUK
        try {
            piv.changePuk(DEFAULT_PUK, puk2);
            Assert.fail("Change PUK with wrong PUK");
        } catch (InvalidPinException e) {
            MatcherAssert.assertThat(e.getAttemptsRemaining(), CoreMatchers.equalTo(2));
        }

        // Change PUK
        piv.changePuk(puk2, DEFAULT_PUK);
    }
}<|MERGE_RESOLUTION|>--- conflicted
+++ resolved
@@ -24,6 +24,7 @@
 import com.yubico.yubikit.core.smartcard.ApduException;
 import com.yubico.yubikit.core.smartcard.SW;
 import com.yubico.yubikit.piv.InvalidPinException;
+import com.yubico.yubikit.piv.ManagementKeyType;
 import com.yubico.yubikit.piv.PivSession;
 
 import org.bouncycastle.util.encoders.Hex;
@@ -47,42 +48,25 @@
 
         logger.debug("Authenticate with the wrong key");
         try {
-<<<<<<< HEAD
-            piv.authenticate(PivTestUtils.getManagementKeyType(piv), key2);
-=======
             piv.authenticate(key2);
->>>>>>> 36459c9d
             Assert.fail("Authenticated with wrong key");
         } catch (ApduException e) {
             Assert.assertEquals(SW.SECURITY_CONDITION_NOT_SATISFIED, e.getSw());
         }
 
         logger.debug("Change management key");
-<<<<<<< HEAD
-        piv.authenticate(PivTestUtils.getManagementKeyType(piv), DEFAULT_MANAGEMENT_KEY);
-        piv.setManagementKey(PivTestUtils.getManagementKeyType(piv), key2, false);
-
-        logger.debug("Authenticate with the old key");
-        try {
-            piv.authenticate(PivTestUtils.getManagementKeyType(piv), DEFAULT_MANAGEMENT_KEY);
-=======
         piv.authenticate(DEFAULT_MANAGEMENT_KEY);
         piv.setManagementKey(managementKeyType, key2, false);
 
         logger.debug("Authenticate with the old key");
         try {
             piv.authenticate(DEFAULT_MANAGEMENT_KEY);
->>>>>>> 36459c9d
             Assert.fail("Authenticated with wrong key");
         } catch (ApduException e) {
             Assert.assertEquals(SW.SECURITY_CONDITION_NOT_SATISFIED, e.getSw());
         }
 
         logger.debug("Change management key");
-<<<<<<< HEAD
-        piv.authenticate(PivTestUtils.getManagementKeyType(piv), key2);
-        piv.setManagementKey(PivTestUtils.getManagementKeyType(piv), DEFAULT_MANAGEMENT_KEY, false);
-=======
         piv.authenticate(key2);
         piv.setManagementKey(managementKeyType, DEFAULT_MANAGEMENT_KEY, false);
     }
@@ -108,16 +92,11 @@
         // set original management key type
         piv.authenticate(aes128Key);
         piv.setManagementKey(managementKeyType, DEFAULT_MANAGEMENT_KEY, false);
->>>>>>> 36459c9d
     }
 
     public static void testPin(PivSession piv) throws ApduException, InvalidPinException, IOException, BadResponseException {
         // Ensure we only try this if the default management key is set.
-<<<<<<< HEAD
-        piv.authenticate(PivTestUtils.getManagementKeyType(piv), DEFAULT_MANAGEMENT_KEY);
-=======
         piv.authenticate(DEFAULT_MANAGEMENT_KEY);
->>>>>>> 36459c9d
 
         logger.debug("Verify PIN");
         char[] pin2 = "123123".toCharArray();
@@ -161,11 +140,7 @@
 
     public static void testPuk(PivSession piv) throws ApduException, InvalidPinException, IOException, BadResponseException {
         // Ensure we only try this if the default management key is set.
-<<<<<<< HEAD
-        piv.authenticate(PivTestUtils.getManagementKeyType(piv), DEFAULT_MANAGEMENT_KEY);
-=======
         piv.authenticate(DEFAULT_MANAGEMENT_KEY);
->>>>>>> 36459c9d
 
         // Change PUK
         char[] puk2 = "12341234".toCharArray();
