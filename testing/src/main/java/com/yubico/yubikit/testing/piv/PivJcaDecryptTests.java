--- conflicted
+++ resolved
@@ -73,12 +73,7 @@
             throw new IllegalArgumentException("Unsupported");
         }
 
-<<<<<<< HEAD
-        piv.authenticate(PivTestUtils.getManagementKeyType(piv), DEFAULT_MANAGEMENT_KEY);
-
-=======
         piv.authenticate(DEFAULT_MANAGEMENT_KEY);
->>>>>>> 36459c9d
         logger.debug("Generate key: {}", keyType);
         KeyPairGenerator kpg = KeyPairGenerator.getInstance("YKPivRSA");
         kpg.initialize(new PivAlgorithmParameterSpec(Slot.KEY_MANAGEMENT, keyType, PinPolicy.DEFAULT, TouchPolicy.DEFAULT, DEFAULT_PIN));
