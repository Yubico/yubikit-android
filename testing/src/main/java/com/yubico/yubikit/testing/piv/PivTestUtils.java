--- conflicted
+++ resolved
@@ -18,18 +18,8 @@
 import com.yubico.yubikit.core.internal.codec.Base64;
 import com.yubico.yubikit.core.smartcard.ApduException;
 import com.yubico.yubikit.piv.KeyType;
-<<<<<<< HEAD
 import com.yubico.yubikit.piv.ManagementKeyType;
 import com.yubico.yubikit.piv.PivSession;
-=======
-import com.yubico.yubikit.piv.ManagementKeyMetadata;
-import com.yubico.yubikit.piv.ManagementKeyType;
-import com.yubico.yubikit.piv.PinPolicy;
-import com.yubico.yubikit.piv.PivSession;
-import com.yubico.yubikit.piv.TouchPolicy;
-import com.yubico.yubikit.piv.jca.PivAlgorithmParameterSpec;
-import com.yubico.yubikit.piv.jca.PivPrivateKey;
->>>>>>> 36459c9d
 
 import org.bouncycastle.asn1.ASN1Sequence;
 import org.bouncycastle.asn1.x500.X500Name;
@@ -478,17 +468,6 @@
 
         Assert.assertArrayEquals("Secret mismatch", secret, peerSecret);
     }
-<<<<<<< HEAD
-    
-    public static ManagementKeyType getManagementKeyType(PivSession piv) throws ApduException, IOException {
-        try {
-            return piv.getManagementKeyMetadata().getKeyType();
-        }
-        catch (UnsupportedOperationException e){
-            // The YubiKey doesnt support keys other than TDES as the management key
-            return ManagementKeyType.TDES;
-        }
-=======
     public static void x25519KeyAgreement(PrivateKey privateKey, PublicKey publicKey) throws Exception {
         KeyPairGenerator kpg = KeyPairGenerator.getInstance("X25519");
         kpg.initialize(255);
@@ -507,6 +486,5 @@
         byte[] peerSecret = ka.generateSecret();
 
         Assert.assertArrayEquals("Secret mismatch", secret, peerSecret);
->>>>>>> 36459c9d
     }
 }