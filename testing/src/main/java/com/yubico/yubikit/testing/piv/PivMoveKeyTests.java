--- conflicted
+++ resolved
@@ -18,10 +18,7 @@
 
 import static com.yubico.yubikit.core.smartcard.SW.REFERENCED_DATA_NOT_FOUND;
 import static com.yubico.yubikit.piv.KeyType.Algorithm.EC;
-<<<<<<< HEAD
-=======
 import static com.yubico.yubikit.piv.PivSession.FEATURE_CV25519;
->>>>>>> 36459c9d
 import static com.yubico.yubikit.piv.PivSession.FEATURE_MOVE_KEY;
 import static com.yubico.yubikit.testing.piv.PivJcaSigningTests.testSign;
 import static com.yubico.yubikit.testing.piv.PivJcaUtils.setupJca;
@@ -59,21 +56,11 @@
 
     static void moveKey(PivSession piv)
             throws IOException, ApduException, BadResponseException, NoSuchAlgorithmException {
-<<<<<<< HEAD
-        Assume.assumeTrue("Skipped because the key does not support this feature", piv.supports(FEATURE_MOVE_KEY));
-
-=======
         Assume.assumeTrue("Key does not support move instruction", piv.supports(FEATURE_MOVE_KEY));
->>>>>>> 36459c9d
         setupJca(piv);
         Slot srcSlot = Slot.RETIRED1;
         Slot dstSlot = Slot.RETIRED2;
 
-<<<<<<< HEAD
-        piv.authenticate(PivTestUtils.getManagementKeyType(piv), DEFAULT_MANAGEMENT_KEY);
-
-        for (KeyType keyType : Arrays.asList(KeyType.ECCP256, KeyType.ECCP384, KeyType.RSA1024, KeyType.RSA2048, KeyType.RSA3072, KeyType.RSA4096)) {
-=======
         piv.authenticate(DEFAULT_MANAGEMENT_KEY);
 
         for (KeyType keyType : Arrays.asList(KeyType.ECCP256, KeyType.ECCP384, KeyType.RSA1024, KeyType.RSA2048, KeyType.ED25519, KeyType.X25519)) {
@@ -81,7 +68,6 @@
             if (!piv.supports(FEATURE_CV25519) && (keyType == KeyType.ED25519 || keyType == KeyType.X25519)) {
                 continue;
             }
->>>>>>> 36459c9d
 
             KeyPair keyPair = PivTestUtils.loadKey(keyType);
             PrivateKeyValues privateKeyValues = PrivateKeyValues.fromPrivateKey(keyPair.getPrivate());
