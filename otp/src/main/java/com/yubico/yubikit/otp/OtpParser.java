--- conflicted
+++ resolved
@@ -22,15 +22,12 @@
 import android.nfc.NdefRecord;
 import android.nfc.Tag;
 import android.nfc.tech.Ndef;
-import android.view.KeyCharacterMap;
-import android.view.KeyEvent;
 
 import androidx.annotation.NonNull;
 import androidx.annotation.Nullable;
 
 import java.io.IOException;
 import java.nio.charset.StandardCharsets;
-import java.util.Arrays;
 
 /**
  * Parser that helps to extract OTP from nfc tag
@@ -57,6 +54,19 @@
      * @throws ParseTagException if tag has no NDEF Tag Technology or there is no YK OTP payload
      */
     public static @NonNull String parseTag(Tag tag) throws ParseTagException {
+        return parseTag(tag, KeyboardLayoutProvider.getKeyboardLayout());
+    }
+
+    /**
+     * Parses nfc tag and extracts otp credential from it
+     * @param tag an NDEF compatible tag
+     * @param keyboardLayout provide your own ScanCode to Character mapping for static password parsing
+     *                  or use the one that provided by library in KeyboardLayoutProvider.getKeyboardLayout()
+     *                  in case if user wants to use other languages/layouts
+     * @return OTP data
+     * @throws ParseTagException if tag has no NDEF Tag Technology or there is no YK OTP payload
+     */
+    public static @NonNull String parseTag(Tag tag, KeyboardLayout keyboardLayout) throws ParseTagException {
         Ndef ndef = Ndef.get(tag);
         if (ndef == null) {
             throw new ParseTagException("Tag is not NDEF formatted");
@@ -78,7 +88,7 @@
             throw new ParseTagException("Couldn't read ndef message");
         }
 
-        String parsedData = parseNdefMessage(message);
+        String parsedData = parseNdefMessage(message, keyboardLayout);
         if (parsedData != null) {
             return parsedData;
         }
@@ -89,11 +99,23 @@
      * Parses nfc tag and extracts otp credential from it
      * @param ndefMessage an NDEF message from tag
      * @return OTP data
-     * @throws ParseTagException if tag has no NDEF Tag Technology or there is no YK OTP payload
-     */
-    public static @Nullable String parseNdefMessage(NdefMessage ndefMessage) throws ParseTagException {
+     */
+    public static @Nullable String parseNdefMessage(NdefMessage ndefMessage) {
+        return parseNdefMessage(ndefMessage, KeyboardLayoutProvider.getKeyboardLayout());
+    }
+
+
+    /**
+     * Parses nfc tag and extracts otp credential from it
+     * @param ndefMessage an NDEF message from tag
+     * @param keyboardLayout provide your own ScanCode to Character mapping for static password parsing
+     *                  or use the one that provided by library in KeyboardLayoutProvider.getKeyboardLayout()
+     *                  in case if user wants to use other languages/layouts
+     * @return OTP data
+     */
+    public static @Nullable String parseNdefMessage(NdefMessage ndefMessage, KeyboardLayout keyboardLayout) {
         for (NdefRecord record : ndefMessage.getRecords()) {
-            String parsedData = parseNdefRecord(record);
+            String parsedData = parseNdefRecord(record, keyboardLayout);
             if (parsedData != null) {
                 return parsedData;
             }
@@ -101,7 +123,24 @@
         return null;
     }
 
+    /**
+     * Parses Uri from NDEF tag message and extracts otp credential from it
+     * @param uri Generally uri format is https://my.yubico.com/yk/#
+     * @return parsed OTP data (OTP, HOTP or static password)
+     */
     public static @Nullable String parseUri(@NonNull Uri uri) {
+        return parseUri(uri, KeyboardLayoutProvider.getKeyboardLayout());
+    }
+
+    /**
+     * Parses Uri from NDEF tag message and extracts otp credential from it
+     * @param uri uri Generally uri format is https://my.yubico.com/yk/#
+     * @param keyboardLayout provide your own ScanCode to Character mapping for static password parsing
+     *                  or use the one that provided by library in KeyboardLayoutProvider.getKeyboardLayout()
+     *                  in case if user wants to use other languages/layouts
+     * @return parsed OTP data (OTP, HOTP or static password)
+     */
+    public static @Nullable String parseUri(@NonNull Uri uri, KeyboardLayout keyboardLayout) {
         if (uri.getScheme() == null) {
             return null;
         }
@@ -134,7 +173,7 @@
             } else {
                 // static password or HOTP (8 digits HOTP also using scan codes)
                 // use Yubico Manager to set up your key to return static password or HOTP
-                return parseKeyboardCodes(otpCode.getBytes());
+                return parseKeyboardCodes(otpCode.getBytes(), keyboardLayout);
             }
         }
         return null;
@@ -147,7 +186,7 @@
      * @return OTP application code, HOTP code or static password
      */
     static @Nullable String parseNdefRecord(NdefRecord record) {
-        return parseNdefRecord(record, ScanCodeCharacterMap.getKeyboardLayout());
+        return parseNdefRecord(record, KeyboardLayoutProvider.getKeyboardLayout());
     }
 
     static @Nullable String parseNdefRecord(NdefRecord record, KeyboardLayout keyboardLayout) {
@@ -157,27 +196,8 @@
         }
 
         if (record.getType().length > 0 && record.getType()[0] == TYPE_URI) {
-<<<<<<< HEAD
-            final UriFormat format = getFormat(record.toUri());
-            final String otpCode = parseUri(format, record.toUri());
-            if (otpCode != null) {
-                if (otpCode.matches(OTP_MODHEX_PATTERN)) {
-                    // default OTP Application (NDEF tag) set up on the key is YK OTP
-                    // https://developers.yubico.com/OTP/
-                    return otpCode;
-                } else if (otpCode.matches(OTP_HOTP_NUMERIC_PATTERN)) {
-                    // HOTP
-                    return otpCode;
-                } else {
-                    // static password or HOTP (8 digits HOTP also using scan codes)
-                    // use Yubico Manager to set up your key to return static password or HOTP
-                    return parseKeyboardCodes(format, record.getPayload(), keyboardLayout);
-                }
-            }
-=======
             Uri uri = record.toUri();
-            return parseUri(uri);
->>>>>>> 4e4ab780
+            return parseUri(uri, keyboardLayout);
         } else if (record.getType().length > 0 && record.getType()[0] == TYPE_TEXT){
             String payload = new String(record.getPayload(), StandardCharsets.UTF_8);
             // returning last item in path
@@ -198,23 +218,12 @@
      * Using KeyEvent codes KeyCharacterMap returns charecters
      * @param data part of payload from NDEF message that contains only otp data
      *             NOTE: Format of initial payload: first byte of payload is 0x04, then uri prefix and than data that contains otp
+     * @param keyboardLayout provide your own ScanCode to Character mapping
+     *                  or use the one that provided by library in KeyboardLayoutProvider.getKeyboardLayout()
      * @return value without Uri prefix
      */
-<<<<<<< HEAD
-    private static String parseKeyboardCodes(UriFormat format, byte[] payload, KeyboardLayout keyboardLayout) {
-        // first byte of payload is 0x04, then uri prefix and than data that we want to retrieve
-        byte[] data = Arrays.copyOfRange(payload, 1 + format.prefix.length(), payload.length);
-
-=======
-    private static String parseKeyboardCodes(byte[] data) {
-        // For specific layouts and locales Android supports device specific key layout files with InputDevice
-        // https://source.android.com/devices/input/key-character-map-files
-        // but external peripheral can be attached only to the USB or Bluetooth bus (Not NFC)
-        // So we're not using VIRTUAL_KEYBOARD and not real deviceId
-        // Note: if we want to support another layout/locale, we will have to create our own KeyCharacterMap
-        // or another mapping to convert key_event into unicode character
-        KeyCharacterMap map = KeyCharacterMap.load(KeyCharacterMap.VIRTUAL_KEYBOARD);
->>>>>>> 4e4ab780
+
+    private static String parseKeyboardCodes(byte[] data, KeyboardLayout keyboardLayout) {
         StringBuilder sb = new StringBuilder();
         for (byte hid_key_code : data) {
             // make unsigned byte value
